/**
 * RoomPage.tsx
 *
 * 요구사항 반영:
 * - ✅ 후보 패널(useCandidates)의 items를 그대로 받아 지도 마커로 변환
 * - ✅ 기존 검색/찜 마커와 병합 시, 같은 placeId는 후보가 우선 노출
 * - ✅ MapContainer에는 최종 병합된 markers만 내려줌
 *
 * ※ 그 외 기능/코드는 수정하지 않음
 */

import React, { useEffect, useState, useRef, useCallback, useMemo } from 'react';
import { useParams, useNavigate } from 'react-router-dom';

import { WebSocketProvider, useWebSocket } from '../../stores/WebSocketContext';
import { SidebarProvider, useSidebar } from '../../stores/SidebarContext';
import { ChatProvider } from '../../stores/ChatContext';
import { useRestaurantStore } from '../../stores/RestaurantStore';

import Sidebar from '../sidebar/Sidebar';
import MapContainer from '../map/MapContainer';
import MapOverlay from '../map/MapOverlay';
import ChatSection from '../chat/ChatSection';

import styles from './RoomPage.module.css';
import type { MapCenter, MapEventHandlers, MapMarker, Restaurant } from '../../types';

/* ✅ [추가] 후보 패널과 동일한 훅을 사용해서 후보 리스트를 가져온다 */
import { useCandidates } from '../../hooks/useCandidates';

interface RoomData {
  id: string;
  name: string;
  participants: string[];
  createdAt: Date;
  isValid: boolean;
}

/* (유지) 유틸들 */
const extractAccessToken = (headers: Headers): string | null => {
  const auth = headers.get('Authorization') || headers.get('authorization');
  if (auth && auth.toLowerCase().startsWith('bearer ')) return auth.slice(7).trim();
  const custom =
    headers.get('X-Access-Token') ||
    headers.get('x-access-token') ||
    headers.get('Access-Token') ||
    headers.get('access-token');
  return custom ? custom.trim() : null;
};
async function readJsonIfAny<T>(res: Response): Promise<T | null> {
  const text = await res.text();
  if (!text) return null;
  try { return JSON.parse(text) as T; } catch { return null; }
}
const ROOM_FULL_SENTINEL = '__ROOM_FULL__';

const RoomPage: React.FC = () => {
  const { roomCode } = useParams<{ roomCode?: string }>(); // 라우트는 /rooms/:roomCode
  const navigate = useNavigate();

  const [roomData, setRoomData] = useState<RoomData | null>(null);
  const [loading, setLoading] = useState(true);
  const [error, setError] = useState<string | null>(null);

  const isLoadingRef = useRef(false);
  const loadedRoomId = useRef<string | null>(null);

<<<<<<< HEAD
=======
  const currentRoomId = roomCode || roomId;
  
>>>>>>> 382378b1
  useEffect(() => {
    if (!roomCode) {
      navigate('/');
      return;
    }
    if (isLoadingRef.current || loadedRoomId.current === roomCode) return;
    loadRoomData(roomCode);
    // eslint-disable-next-line react-hooks/exhaustive-deps
  }, [roomCode, navigate]);

  const loadRoomData = async (id: string) => {
    if (isLoadingRef.current) return;
    isLoadingRef.current = true;

    try {
      setLoading(true);
      setError(null);

      const joinedKey = `joined::${id}`;
      const firstEntryInThisTab = sessionStorage.getItem(joinedKey) !== '1';

      // 현재 로컬 상태
      let token = localStorage.getItem('accessToken') || '';
      let uid = localStorage.getItem('userId') || '';
      let nick = localStorage.getItem('userNickname') || '';
      const bound = localStorage.getItem('guestBoundRoomCode') || '';

      const ensureGuestAuth = async (forceNew: boolean) => {
        const res = await fetch(`${import.meta.env.VITE_API_URL}/api/auth/guest?roomCode=${id}`, {
          method: 'POST',
          credentials: forceNew ? 'omit' : 'include',
        });
        if (!res.ok) {
          const t = await res.text().catch(() => '');
          throw new Error(`사용자 생성 실패 (${res.status}) ${t}`);
        }
        const headerToken = extractAccessToken(res.headers);
        const body = await readJsonIfAny<{ accessToken?: string; userId?: number | string; nickname?: string }>(res);
        const finalToken = headerToken || body?.accessToken || '';
        if (!finalToken) throw new Error('게스트 토큰을 확인할 수 없습니다.');

        token = finalToken;
        uid = body?.userId != null ? String(body.userId) : '';
        nick = body?.nickname ?? '';

        localStorage.setItem('accessToken', token);
        if (uid) localStorage.setItem('userId', uid);
        if (nick) localStorage.setItem('userNickname', nick);
        localStorage.setItem('userType', 'guest');
        localStorage.setItem('guestBoundRoomCode', id);
      };

      const joinRoom = async () => {
        const res = await fetch(`${import.meta.env.VITE_API_URL}/api/rooms/${id}`, {
          method: 'POST',
          headers: {
            'Authorization': `Bearer ${token}`,
            'Content-Type': 'application/json',
          }
        });

        const resClone = res.clone();

        if (!res.ok && res.status !== 409) {
          const raw = await res.text().catch(() => '');
          const looksFull =
            res.status === 429 || res.status === 409 || res.status === 403 ||
            /full|capacity|limit|인원|정원|최대\s*인원/i.test(raw);

          if (looksFull) throw new Error(ROOM_FULL_SENTINEL);
          throw new Error(`방 참여 실패`);
        }

        const joined = await readJsonIfAny<{ userId?: number | string; nickname?: string; color?: string }>(resClone);
        if (joined?.userId != null) localStorage.setItem('userId', String(joined.userId));
        if (joined?.nickname) localStorage.setItem('userNickname', joined.nickname);
        if (joined?.color) localStorage.setItem('userColor', joined.color);
      };

      const hasLocalForThisRoom = !!token && !!uid && bound === id;

      if (firstEntryInThisTab) {
        if (hasLocalForThisRoom) {
          await joinRoom();
        } else {
          await ensureGuestAuth(true);
          await joinRoom();
        }
        sessionStorage.setItem(joinedKey, '1');
      } else {
        if (!token || !uid || bound !== id) {
          await ensureGuestAuth(false);
          await joinRoom();
          sessionStorage.setItem(joinedKey, '1');
        } else {
          await joinRoom();
        }
      }

      setRoomData({
        id,
        name: `방 ${id}`,
        participants: [],
        createdAt: new Date(),
        isValid: true
      });
      try { localStorage.setItem('roomCode', id); } catch {}
      loadedRoomId.current = id;

    } catch (e: any) {
      console.error('방 정보 로드 실패:', e);
      if (e?.message === ROOM_FULL_SENTINEL) setError(ROOM_FULL_SENTINEL);
      else setError(e?.message || '방을 불러올 수 없습니다.');
    } finally {
      setLoading(false);
      isLoadingRef.current = false;
    }
  };

  const handleShareRoom = async () => {
    if (!roomData) return;
    try {
      const roomLink = `${window.location.origin}/rooms/${roomData.id}`;
      await navigator.clipboard.writeText(roomLink);
      alert('방 링크가 복사되었습니다! 친구들에게 공유해보세요.');
    } catch {
      alert('링크 복사에 실패했습니다.');
    }
  };

  if (loading) {
    return (
      <div className={styles.loadingContainer}>
        <div className={styles.loadingContent}>
          <div className={styles.loadingSpinner}></div>
          <p className={styles.loadingText}>방 정보를 불러오는 중...</p>
        </div>
      </div>
    );
  }

  if (error || !roomData) {
    const isRoomFull = error === ROOM_FULL_SENTINEL;
    return (
      <div className={styles.errorContainer}>
        <div className={styles.errorContent}>
          <div className={styles.errorIcon}>🚫</div>
          <h2 className={styles.errorTitle}>
            {isRoomFull ? '정원이 가득 찼어요' : (error || '방을 찾을 수 없습니다')}
          </h2>
          <p className={styles.errorDescription}>
            {isRoomFull
              ? '이 방은 최대 10명까지 입장할 수 있어요. 새 방을 만들거나 호스트에게 알려주세요.'
              : '방 코드가 올바른지 확인하거나, 새로운 방을 생성해보세요.'}
          </p>
          <div className={styles.errorButtons}>
            <button onClick={() => navigate('/')} className={`${styles.errorButton} ${styles.errorButtonPrimary}`}>
              새 방 만들기
            </button>
            <button onClick={() => window.history.back()} className={`${styles.errorButton} ${styles.errorButtonSecondary}`}>
              뒤로가기
            </button>
          </div>
        </div>
      </div>
    );
  }

  return (
    <WebSocketProvider roomCode={roomData.id}>
      <SidebarProvider>
        <ChatProvider roomCode={roomData.id}>
          <div className={styles.container}>
            <div className={styles.mainApp}>
              <div className="h-screen relative">
                <div className="absolute inset-0">
                  <div id="sidebar-container">
                    <Sidebar />
                  </div>
                  {/* ✅ [변경] roomCode를 명시적으로 넘겨줌 */}
                  <RoomMainContent roomCode={roomData.id} />
                </div>
              </div>
            </div>

            <div className={styles.floatingButtonContainer}>
              <button onClick={handleShareRoom} className={styles.shareButton}>
                <svg fill="none" stroke="currentColor" viewBox="0 0 24 24">
                  <path strokeLinecap="round" strokeLinejoin="round" strokeWidth={2}
                        d="M8 16H6a2 2 0 01-2-2V6a2 2 0 012-2h8a2 2 0 012 2v2m-6 12h8a2 2 0 002-2v-8a2 2 0 00-2-2h-8a2 2 0 00-2 2z" />
                </svg>
                방 공유하기
              </button>
            </div>
          </div>
        </ChatProvider>
      </SidebarProvider>
    </WebSocketProvider>
  );
};

<<<<<<< HEAD
/* ================================
 * 지도/찜/검색 + 후보 병합
 * ================================ */
const RoomMainContent: React.FC<{ roomCode: string }> = ({ roomCode }) => {
  const { searchResults, setMapCenter, performSearch, selectedRestaurantId } = useSidebar();
=======
/* === 이하 기존 RoomMainContent(지도/찜/검색 로직) — 기능 변경 없음 === */
const RoomMainContent: React.FC<{ roomId: string }> = ({ roomId }) => {
  const { searchResults, setMapCenter, performSearch, selectedRestaurantId, mapCenter, setActivePanel } = useSidebar();
>>>>>>> 382378b1
  const { sendCursorPosition, otherUsersPositions } = useWebSocket();

  const { favorites, favoriteIndex } = useRestaurantStore();
  const [stickyFavoriteById, setStickyFavoriteById] = useState<Record<string, Restaurant>>({});

  const [showCurrentLocationButton, setShowCurrentLocationButton] = useState(false);
  const [lastSearchCenter] = useState<MapCenter | null>(null);

  const handleCurrentLocationSearch = useCallback(async (center: MapCenter) => {
    try {
      // 1. 검색 패널 열기
      setActivePanel('search');
      
      // 2. 현재 위치 기반으로 검색 실행
      await performSearch({
        query: '', // 빈 쿼리로 위치 기반 검색
        center: center,
      });
    } catch (error) {
      console.error('이 지역에서 검색 실패:', error);
    }
  }, [setActivePanel, performSearch]);


  /* (유지) 찜 상태 보강 로직 */
  useEffect(() => {
    setStickyFavoriteById((prev) => {
      const next: Record<string, Restaurant> = { ...prev };
      const favIdSet = new Set<number>(Array.from(favorites ?? []).map((v: any) => Number(v)));

      for (const k of Object.keys(next)) {
        const pid = Number(k);
        if (!favIdSet.has(pid)) delete next[k];
      }

      const dict = (favoriteIndex ?? {}) as unknown as Record<string, Restaurant>;
      for (const [k, r] of Object.entries(dict)) {
        const pid = Number(k);
        if (!favIdSet.has(pid)) continue;
        if (r && r.location && Number.isFinite(r.location.lat) && Number.isFinite(r.location.lng)) {
          next[String(pid)] = r;
        }
      }

      for (const r of (searchResults ?? [])) {
        if (!r?.placeId) continue;
        const pid = Number(r.placeId);
        if (!favIdSet.has(pid)) continue;
        if (!next[String(pid)] && r.location && Number.isFinite(r.location.lat) && Number.isFinite(r.location.lng)) {
          next[String(pid)] = r;
        }
      }

      return next;
    });
  }, [favorites, favoriteIndex, searchResults]);

  const unionRestaurants: Restaurant[] = useMemo(() => {
    const map = new Map<string, Restaurant>();
    (searchResults ?? []).forEach((r) => { if (r?.placeId != null) map.set(String(r.placeId), r); });
    Object.values(stickyFavoriteById).forEach((r) => { if (r?.placeId != null) map.set(String(r.placeId), r); });
    return Array.from(map.values());
  }, [searchResults, stickyFavoriteById]);

  const favoriteIdSet = useMemo(
    () => new Set<number>(Array.from(favorites ?? []).map((v: any) => Number(v))),
    [favorites]
  );

  /* (유지) 검색/찜 마커 */
  const mapMarkers = useMemo<(MapMarker & { isFavorite?: boolean })[]>(() => {
    return (unionRestaurants ?? [])
      .filter((r) => Number.isFinite(r?.location?.lat) && Number.isFinite(r?.location?.lng))
      .map((r) => ({
        id: String(r.placeId),
        position: { lat: r.location.lat, lng: r.location.lng },
        title: r.name,
        category: (r as any).category ?? undefined,
        restaurant: r,
        isFavorite: favoriteIdSet.has(Number(r.placeId)),
      }));
  }, [unionRestaurants, favoriteIdSet]);

  /* ------------------------------------------------------------
   * ✅ [추가] 후보 패널의 items → 지도 마커로 변환
   *   - useCandidates(roomCode)와 CandidatePanel이 같은 소스 사용
   *   - 좌표 필드가 다양한 가능성을 고려하여 방어적으로 파싱
   * ------------------------------------------------------------ */
  const { items: candidateItems, optimisticItems: optimisticCandidateItems } = useCandidates(roomCode); // ✅ [추가]

  // optimisticItems가 있으면 우선 사용
  const candidateMarkers = useMemo<(MapMarker & { isCandidate?: boolean })[]>(() => {
    const toNum = (v: any) => (v == null ? null : Number(v));
    const base = optimisticCandidateItems ?? candidateItems;
    return (base ?? [])
      .map((it: any) => {
        const pid = toNum(it?.placeId ?? it?.id ?? it?.place?.placeId ?? it?.place?.id);
        const rawLat = toNum(it?.location?.lat ?? it?.lat ?? it?.place?.lat ?? it?.place?.y);
        const rawLng = toNum(it?.location?.lng ?? it?.lng ?? it?.place?.lng ?? it?.place?.x);
        if (!pid || !Number.isFinite(rawLat) || !Number.isFinite(rawLng)) return null;

        return {
          id: String(pid),
          position: { lat: rawLng, lng: rawLat },
          title: it?.name ?? it?.place?.name ?? `후보 ${pid}`,
          restaurant: it,
          isCandidate: true,
        } as MapMarker & { isCandidate: boolean };
      })
      .filter(Boolean) as (MapMarker & { isCandidate: boolean })[];
  }, [candidateItems, optimisticCandidateItems]); // ✅ [추가]

  /* ✅ [추가] 최종 병합: 후보가 우선 덮어쓰기 */
  const finalMapMarkers = useMemo(() => {
    const byId = new Map<string, MapMarker & { isFavorite?: boolean; isCandidate?: boolean }>();
    for (const m of mapMarkers) byId.set(String(m.id), m); // 1) 기본(검색/찜)
    for (const c of candidateMarkers) {                    // 2) 후보로 덮어쓰기
      const prev = byId.get(String(c.id));
      byId.set(String(c.id), { ...prev, ...c, isCandidate: true });
    }
    return Array.from(byId.values());
  }, [mapMarkers, candidateMarkers]); // ✅ [추가]

  const handleMapMoved = useCallback((center: MapCenter) => {
    setMapCenter(center);
    const threshold = 0.001;
    if (
      !lastSearchCenter ||
      Math.abs(center.lat - lastSearchCenter.lat) > threshold ||
      Math.abs(center.lng - lastSearchCenter.lng) > threshold
    ) {
      setShowCurrentLocationButton(true);
    }
  }, [lastSearchCenter, setMapCenter]);

<<<<<<< HEAD
  const handleCurrentLocationSearch = async (center: MapCenter) => {
    try {
      await performSearch({ query: '', center });
      setShowCurrentLocationButton(false);
      setLastSearchCenter(center);
    } catch {
      setShowCurrentLocationButton(false);
    }
  };
  useEffect(() => {
    console.log('[useCandidates] items:', candidateItems?.length ?? 0, candidateItems);
    console.log('[candidateMarkers] count:', candidateMarkers.length);
    console.log('[finalMapMarkers] candidates:', finalMapMarkers.filter(m => (m as any).isCandidate).length);
    console.log('[finalMapMarkers] length:', finalMapMarkers.length, finalMapMarkers);
  }, [candidateItems, candidateMarkers, finalMapMarkers]);

=======
>>>>>>> 382378b1
  const mapEventHandlers: MapEventHandlers = {
    onMapClick: (lat, lng) => console.log('지도 클릭:', lat, lng, '방:', roomCode),
    onMarkerClick: (markerId) => console.log('마커 클릭:', markerId, '방:', roomCode),
    onMapDragEnd: (center) => console.log('지도 드래그 종료:', center, '방:', roomCode),
    onMapZoomChanged: (level) => console.log('지도 줌 변경:', level, '방:', roomCode),
  };

  return (
    <div
      className="bg-gray-100 relative overflow-hidden"
      id="main-content"
      style={{ position: 'fixed', inset: 0, width: '100vw', height: '100vh' }}
    >
      <MapContainer
        /* ✅ [변경] 후보까지 합친 최종 마커 전달 */
        markers={finalMapMarkers as any}
        eventHandlers={mapEventHandlers}
        onMapMoved={handleMapMoved}
        onCursorMove={(pos) => sendCursorPosition(pos)}
        cursorPositions={[...otherUsersPositions.entries()].map(([id, position]) => ({ id, position }))}
        selectedMarkerId={selectedRestaurantId ?? undefined}
      />
      <MapOverlay
        onDepartureSubmit={(loc) => console.log('출발지 설정:', loc)}
        onCurrentLocationSearch={handleCurrentLocationSearch}
        showCurrentLocationButton={showCurrentLocationButton}
        currentMapCenter={mapCenter ?? undefined}
      />
      <ChatSection onAuroraToggle={(a) => console.log('Aurora:', a)} />
    </div>
  );
};

export default RoomPage;<|MERGE_RESOLUTION|>--- conflicted
+++ resolved
@@ -65,11 +65,8 @@
   const isLoadingRef = useRef(false);
   const loadedRoomId = useRef<string | null>(null);
 
-<<<<<<< HEAD
-=======
   const currentRoomId = roomCode || roomId;
   
->>>>>>> 382378b1
   useEffect(() => {
     if (!roomCode) {
       navigate('/');
@@ -271,17 +268,9 @@
   );
 };
 
-<<<<<<< HEAD
-/* ================================
- * 지도/찜/검색 + 후보 병합
- * ================================ */
-const RoomMainContent: React.FC<{ roomCode: string }> = ({ roomCode }) => {
-  const { searchResults, setMapCenter, performSearch, selectedRestaurantId } = useSidebar();
-=======
 /* === 이하 기존 RoomMainContent(지도/찜/검색 로직) — 기능 변경 없음 === */
 const RoomMainContent: React.FC<{ roomId: string }> = ({ roomId }) => {
   const { searchResults, setMapCenter, performSearch, selectedRestaurantId, mapCenter, setActivePanel } = useSidebar();
->>>>>>> 382378b1
   const { sendCursorPosition, otherUsersPositions } = useWebSocket();
 
   const { favorites, favoriteIndex } = useRestaurantStore();
@@ -417,7 +406,6 @@
     }
   }, [lastSearchCenter, setMapCenter]);
 
-<<<<<<< HEAD
   const handleCurrentLocationSearch = async (center: MapCenter) => {
     try {
       await performSearch({ query: '', center });
@@ -434,8 +422,6 @@
     console.log('[finalMapMarkers] length:', finalMapMarkers.length, finalMapMarkers);
   }, [candidateItems, candidateMarkers, finalMapMarkers]);
 
-=======
->>>>>>> 382378b1
   const mapEventHandlers: MapEventHandlers = {
     onMapClick: (lat, lng) => console.log('지도 클릭:', lat, lng, '방:', roomCode),
     onMarkerClick: (markerId) => console.log('마커 클릭:', markerId, '방:', roomCode),
