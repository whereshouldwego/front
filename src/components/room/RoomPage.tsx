--- conflicted
+++ resolved
@@ -19,13 +19,9 @@
 import MapOverlay from '../map/MapOverlay';
 import ChatSection from '../chat/ChatSection';
 import styles from './RoomPage.module.css';
-<<<<<<< HEAD
 import type { MapCenter, MapEventHandlers, MapMarker, UserProfile } from '../../types';
 import { useWebSocket } from '../../stores/WebSocketContext';
 import { restaurantData } from '../../data/restaurantData';
-=======
-import type { MapCenter, MapEventHandlers, UserProfile } from '../../types';
->>>>>>> f1645b1f
 
 interface RoomData {
   id: string;
@@ -323,12 +319,8 @@
 // RoomPage용 메인 콘텐츠 컴포넌트 - 현위치 검색 기능 추가
 const RoomMainContent: React.FC<{ roomId: string }> = ({ roomId }) => {
   // useSidebar 훅 추가
-<<<<<<< HEAD
   const { searchResults, recommendations, favorites, votes, performSearch } = useSidebar();
   const { sendCursorPosition, otherUsersPositions } = useWebSocket();
-=======
-  const { performSearch, loadMoreResults } = useSidebar();
->>>>>>> f1645b1f
   
   //  현위치 검색 버튼 표시 상태
   const [showCurrentLocationButton, setShowCurrentLocationButton] = useState(false);
