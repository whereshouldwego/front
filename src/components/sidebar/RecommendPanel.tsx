/**
 * RecommendPanel.tsx
 *
 * 추천 패널 컴포넌트
 *
 * 기능:
 * - AI 추천 맛집 표시
 * - 추천 결과 필터링
 * - 로딩 및 에러 상태 처리
 */

<<<<<<< HEAD
import React, { useCallback, useEffect } from 'react';
import { EMPTY_MESSAGES, PANEL_CONFIGS } from '../../constants/sidebar';
=======
import React, { useEffect, useState } from 'react';
import { EMPTY_MESSAGES, PANEL_CONFIGS } from '../../constants/sidebar'; // LOADING_MESSAGES 추후 사용
>>>>>>> d94d86b0
import RestaurantCard from '../ui/RestaurantCard';
import ActionButtons from '../ui/ActionButtons';
import type { PlaceDetail, RestaurantWithStatus } from '../../types';
import styles from './SidebarPanels.module.css';
<<<<<<< HEAD
import { useSidebar } from '../../stores/SidebarContext';
import type { MapCenter } from '../../types';

const DEFAULT_CENTER: MapCenter = {
  lat: 37.5002,
  lng: 127.0364,
};
=======

const toRestaurantWithStatus = (p: PlaceDetail): RestaurantWithStatus => ({
  placeId: p.id,
  name: p.name,
  category: p.categoryDetail || '',
  location: {
    address: p.address || '',
    roadAddress: p.roadAddress || '',
    lat: p.lat,
    lng: p.lng,
  },
  phone: p.phone || '',
  menu: p.menu || [],
  mood: p.mood || [],
  feature: p.feature || [],
  place_url: p.kakaoUrl,
>>>>>>> d94d86b0

  // ✅ RestaurantCard가 요구하는 상태 필드 기본값
  isFavorite: false,
  isCandidate: false,
  isVoted: false,
  voteCount: 0,
});

<<<<<<< HEAD
const RecommendPanel: React.FC<RecommendPanelProps> = ({ userId, center }) => {
  const { searchResults, performSearch, setSelectedRestaurantId, selectedRestaurantId } = useSidebar();
  const panelBodyRef = React.useRef<HTMLDivElement | null>(null); // ✅ [추가]

  // ✅ [유지] 선택 강조 스타일
  const selectedStyle: React.CSSProperties = {
    boxShadow:
      'inset 0 0 0 2px rgba(59,130,246,0.65), 0 12px 20px rgba(0,0,0,0.12), 0 5px 10px rgba(0,0,0,0.08)',
    transform: 'translateY(-2px)',
    transition: 'transform 0.2s ease, box-shadow 0.2s ease',
    backgroundColor: 'rgba(59,130,246,0.06)',
    borderRadius: '12px',
    position: 'relative',
    overflow: 'visible',
  };

  // ✅ [유지] 그라데이션 글로우
  const gradientGlowStyle: React.CSSProperties = {
    position: 'absolute',
    inset: -6,
    borderRadius: 12,
    background:
      'radial-gradient(60% 80% at 50% 0%, rgba(59,130,246,0.28), rgba(59,130,246,0) 70%) , linear-gradient(135deg, rgba(59,130,246,0.35), rgba(37,99,235,0.22))',
    filter: 'blur(12px)',
    opacity: 1,
    zIndex: 0,
    pointerEvents: 'none',
  };

  // 추천 로딩
  useEffect(() => {
    if (center) {
      const searchCenter = center || DEFAULT_CENTER;
      performSearch({
        query: '',
        location: `${searchCenter.lat},${searchCenter.lng}`,
        limit: 10,
      });
    }
  }, [center, performSearch]);

  const handleStateChange = useCallback(async () => {
    try {
      if (center) {
        const searchCenter = center || DEFAULT_CENTER;
        await performSearch({
          query: '',
          location: `${searchCenter.lat},${searchCenter.lng}`,
          limit: 10,
        });
      }
    } catch (error) {
      console.error('추천 데이터 새로고침 중 오류 발생:', error);
    }
  }, [center, performSearch]);

  // ✅ [추가] 선택된 카드로 스크롤 포커스 이동
  useEffect(() => {
    if (!selectedRestaurantId || !panelBodyRef.current) return;
    const target = panelBodyRef.current.querySelector(
      `[data-place-id="${selectedRestaurantId}"]`
    ) as HTMLElement | null;
    if (target?.scrollIntoView) {
      target.scrollIntoView({ behavior: 'smooth', block: 'center', inline: 'nearest' });
    }
  }, [selectedRestaurantId, searchResults?.length]);

  // 렌더
  const renderRecommendations = () => {
    if (!searchResults || searchResults.length === 0) {
      return (
        <div className={styles.emptyState}>
          <p>{EMPTY_MESSAGES.recommend}</p>
        </div>
      );
    }
    return (
      <div className={styles.resultsContainer}>
        <div className={styles.resultsHeader}>
          <span>추천 맛집 ({searchResults.length}개)</span>
        </div>
        <div className={styles.restaurantCards}>
          {searchResults.map((restaurant) => {
            const selected = String(selectedRestaurantId) === String(restaurant.placeId);
            return (
              <div
                key={restaurant.placeId}
                className={styles.restaurantCard}
                data-place-id={restaurant.placeId} // ✅ [추가]
                style={selected ? selectedStyle : undefined}
                onClick={() => setSelectedRestaurantId(String(restaurant.placeId))}
              >
                {selected && <div style={gradientGlowStyle} aria-hidden />}{/* 유지 */}
                <div style={{ position: 'relative', zIndex: 1 }}>
                  <RestaurantCard
                    data={restaurant}
                    className={styles.restaurantCard}
                    actions={
                      <ActionButtons
                        userId={userId}
                        placeId={restaurant.placeId}
                        showFavoriteButton
                        showCandidateButton
                        onStateChange={handleStateChange}
                      />
                    }
                  />
                </div>
              </div>
            );
          })}
        </div>
      </div>
    );
  };
=======
interface Props { userId: number; roomCode?: string }

const RecommendPanel: React.FC<Props> = ({ userId, roomCode }) => {
  // 🆕 이전 응답 유지 → 새 payload가 올 때만 갱신
  const [reply, setReply] = useState<string>('');
  const [items, setItems] = useState<RestaurantWithStatus[]>([]);
  
  useEffect(() => {
    const onPayload = (e: Event) => {
      const detail = (e as CustomEvent<{ reply: string; items: PlaceDetail[] }>).detail;
      if (!detail) return;
      setReply(detail.reply || '');
      setItems(detail.items.map(toRestaurantWithStatus));
    };
    window.addEventListener('recommend:payload', onPayload);
    return () => window.removeEventListener('recommend:payload', onPayload);
  }, []);
>>>>>>> d94d86b0

  return (
    <div className={styles.panelContent}>
      {/* 헤더 */}
      <div className={styles.panelHeader}>
        <div className={styles.panelTitle}>
          <div className={styles.titleContainer}>
            <h2 className={styles.titleText}>{PANEL_CONFIGS.recommend.title}</h2>
          </div>
        </div>
      </div>

      {/* 패널 바디 */}
<<<<<<< HEAD
      <div className={styles.panelBody} ref={panelBodyRef}>{/* ✅ [추가] ref 부착 */}
        {renderRecommendations()}
=======
      <div className={styles.panelBody}>
        {/* 추천 결과 */}
        {/* {renderRecommendations()} */}
      <div className={styles.panelBody}>
        {reply && (
          <div className={styles.resultsHeader}>
            <span>{reply}</span>
          </div>
        )}

        {items.length > 0 ? (
          <div className={styles.restaurantCards}>
            {items.map((r) => (
              <div key={r.placeId} className={styles.searchItem}>
                <RestaurantCard
                  data={r}                         // ✅ RestaurantWithStatus 전달
                  className={styles.restaurantCard}
                  actions={
                    userId && roomCode ? (
                      <ActionButtons
                        userId={userId}
                        placeId={r.placeId}
                        showFavoriteButton
                        showCandidateButton
                        onStateChange={() => {}}
                        roomCode={roomCode}
                      />
                    ) : null
                  }
                />
              </div>
            ))}
          </div>
        ) : (
          <div className={styles.emptyState}>
            <p>{EMPTY_MESSAGES.recommend}</p>
          </div>
        )}
>>>>>>> d94d86b0
      </div>
    </div>
  );
    </div>
  );
};

export default RecommendPanel;<|MERGE_RESOLUTION|>--- conflicted
+++ resolved
@@ -4,32 +4,32 @@
  * 추천 패널 컴포넌트
  *
  * 기능:
- * - AI 추천 맛집 표시
- * - 추천 결과 필터링
- * - 로딩 및 에러 상태 처리
+ * - AI 추천 맛집 표시 (두 소스 모두 대응)
+ *   1) 기존 검색 기반 결과(useSidebar.searchResults)
+ *   2) 새 이벤트 기반 결과(window 'recommend:payload' 커스텀 이벤트)
+ * - 핀/카드 선택 시 강조 및 패널 내 스크롤 포커스
+ * - 상태 변경 시 재조회(필요 시)
  */
 
-<<<<<<< HEAD
-import React, { useCallback, useEffect } from 'react';
+import React, { useCallback, useEffect, useRef, useState } from 'react'; // ✅ [병합해결] useRef/useState 추가
 import { EMPTY_MESSAGES, PANEL_CONFIGS } from '../../constants/sidebar';
-=======
-import React, { useEffect, useState } from 'react';
-import { EMPTY_MESSAGES, PANEL_CONFIGS } from '../../constants/sidebar'; // LOADING_MESSAGES 추후 사용
->>>>>>> d94d86b0
 import RestaurantCard from '../ui/RestaurantCard';
 import ActionButtons from '../ui/ActionButtons';
-import type { PlaceDetail, RestaurantWithStatus } from '../../types';
 import styles from './SidebarPanels.module.css';
-<<<<<<< HEAD
 import { useSidebar } from '../../stores/SidebarContext';
-import type { MapCenter } from '../../types';
-
+import type { MapCenter, PlaceDetail, RestaurantWithStatus } from '../../types'; // ✅ [병합해결] 타입 정리
+
+/* =========================
+ * 기본 센터 (기존 유지)
+ * ========================= */
 const DEFAULT_CENTER: MapCenter = {
   lat: 37.5002,
   lng: 127.0364,
 };
-=======
-
+
+/* =========================
+ * 이벤트 payload → RestaurantWithStatus 매핑
+ * ========================= */
 const toRestaurantWithStatus = (p: PlaceDetail): RestaurantWithStatus => ({
   placeId: p.id,
   name: p.name,
@@ -45,21 +45,33 @@
   mood: p.mood || [],
   feature: p.feature || [],
   place_url: p.kakaoUrl,
->>>>>>> d94d86b0
-
-  // ✅ RestaurantCard가 요구하는 상태 필드 기본값
+
+  // RestaurantCard가 요구하는 상태 필드 기본값
   isFavorite: false,
   isCandidate: false,
   isVoted: false,
   voteCount: 0,
 });
 
-<<<<<<< HEAD
-const RecommendPanel: React.FC<RecommendPanelProps> = ({ userId, center }) => {
+interface RecommendPanelProps {
+  userId: number;
+  center?: MapCenter;
+  roomCode?: string; // ✅ [병합해결] 새 props 호환
+}
+
+const RecommendPanel: React.FC<RecommendPanelProps> = ({ userId, center, roomCode }) => {
   const { searchResults, performSearch, setSelectedRestaurantId, selectedRestaurantId } = useSidebar();
-  const panelBodyRef = React.useRef<HTMLDivElement | null>(null); // ✅ [추가]
-
-  // ✅ [유지] 선택 강조 스타일
+
+  // ✅ [병합해결] 새 이벤트 기반 추천 결과 상태(있으면 우선 사용)
+  const [reply, setReply] = useState<string>('');
+  const [eventItems, setEventItems] = useState<RestaurantWithStatus[]>([]);
+
+  // 스크롤 컨테이너 ref
+  const panelBodyRef = useRef<HTMLDivElement | null>(null);
+
+  /* =========================
+   * 선택 강조 스타일 (검색/찜과 동일)
+   * ========================= */
   const selectedStyle: React.CSSProperties = {
     boxShadow:
       'inset 0 0 0 2px rgba(59,130,246,0.65), 0 12px 20px rgba(0,0,0,0.12), 0 5px 10px rgba(0,0,0,0.08)',
@@ -71,20 +83,22 @@
     overflow: 'visible',
   };
 
-  // ✅ [유지] 그라데이션 글로우
+  // (후보 패널만 글로우 제거 요청이 있었음. 추천은 기존 유지)
   const gradientGlowStyle: React.CSSProperties = {
     position: 'absolute',
     inset: -6,
     borderRadius: 12,
     background:
-      'radial-gradient(60% 80% at 50% 0%, rgba(59,130,246,0.28), rgba(59,130,246,0) 70%) , linear-gradient(135deg, rgba(59,130,246,0.35), rgba(37,99,235,0.22))',
+      'radial-gradient(60% 80% at 50% 0%, rgba(59,130,246,0.28), rgba(59,130,246,0) 70%), linear-gradient(135deg, rgba(59,130,246,0.35), rgba(37,99,235,0.22))',
     filter: 'blur(12px)',
     opacity: 1,
     zIndex: 0,
     pointerEvents: 'none',
   };
 
-  // 추천 로딩
+  /* =========================
+   * 추천 로딩(기존 방식 유지)
+   * ========================= */
   useEffect(() => {
     if (center) {
       const searchCenter = center || DEFAULT_CENTER;
@@ -96,6 +110,7 @@
     }
   }, [center, performSearch]);
 
+  // 상태 변경 후 재조회(필요 시)
   const handleStateChange = useCallback(async () => {
     try {
       if (center) {
@@ -106,12 +121,39 @@
           limit: 10,
         });
       }
+      // 이벤트 기반 추천은 서버/호스트가 다시 payload를 쏘는 구조라 여기선 별도 처리 없음
     } catch (error) {
       console.error('추천 데이터 새로고침 중 오류 발생:', error);
     }
   }, [center, performSearch]);
 
-  // ✅ [추가] 선택된 카드로 스크롤 포커스 이동
+  /* =========================
+   * 🆕 이벤트 기반 추천 결과 수신
+   *  - detail: { reply: string; items: PlaceDetail[] }
+   *  - 수신 시 eventItems/ reply 갱신
+   * ========================= */
+  useEffect(() => {
+    const onPayload = (e: Event) => {
+      const detail = (e as CustomEvent<{ reply: string; items: PlaceDetail[] }>).detail;
+      if (!detail) return;
+      setReply(detail.reply || '');
+      setEventItems((detail.items || []).map(toRestaurantWithStatus));
+    };
+    window.addEventListener('recommend:payload', onPayload);
+    return () => window.removeEventListener('recommend:payload', onPayload);
+  }, []);
+
+  /* =========================
+   * 렌더 소스 통합:
+   *  - eventItems 가 있으면 우선 사용
+   *  - 없으면 기존 searchResults 사용
+   * ========================= */
+  const list: RestaurantWithStatus[] =
+    (eventItems && eventItems.length > 0 ? eventItems : (searchResults ?? [])) as RestaurantWithStatus[];
+
+  /* =========================
+   * 선택된 카드로 스크롤 포커스 이동
+   * ========================= */
   useEffect(() => {
     if (!selectedRestaurantId || !panelBodyRef.current) return;
     const target = panelBodyRef.current.querySelector(
@@ -120,76 +162,11 @@
     if (target?.scrollIntoView) {
       target.scrollIntoView({ behavior: 'smooth', block: 'center', inline: 'nearest' });
     }
-  }, [selectedRestaurantId, searchResults?.length]);
-
-  // 렌더
-  const renderRecommendations = () => {
-    if (!searchResults || searchResults.length === 0) {
-      return (
-        <div className={styles.emptyState}>
-          <p>{EMPTY_MESSAGES.recommend}</p>
-        </div>
-      );
-    }
-    return (
-      <div className={styles.resultsContainer}>
-        <div className={styles.resultsHeader}>
-          <span>추천 맛집 ({searchResults.length}개)</span>
-        </div>
-        <div className={styles.restaurantCards}>
-          {searchResults.map((restaurant) => {
-            const selected = String(selectedRestaurantId) === String(restaurant.placeId);
-            return (
-              <div
-                key={restaurant.placeId}
-                className={styles.restaurantCard}
-                data-place-id={restaurant.placeId} // ✅ [추가]
-                style={selected ? selectedStyle : undefined}
-                onClick={() => setSelectedRestaurantId(String(restaurant.placeId))}
-              >
-                {selected && <div style={gradientGlowStyle} aria-hidden />}{/* 유지 */}
-                <div style={{ position: 'relative', zIndex: 1 }}>
-                  <RestaurantCard
-                    data={restaurant}
-                    className={styles.restaurantCard}
-                    actions={
-                      <ActionButtons
-                        userId={userId}
-                        placeId={restaurant.placeId}
-                        showFavoriteButton
-                        showCandidateButton
-                        onStateChange={handleStateChange}
-                      />
-                    }
-                  />
-                </div>
-              </div>
-            );
-          })}
-        </div>
-      </div>
-    );
-  };
-=======
-interface Props { userId: number; roomCode?: string }
-
-const RecommendPanel: React.FC<Props> = ({ userId, roomCode }) => {
-  // 🆕 이전 응답 유지 → 새 payload가 올 때만 갱신
-  const [reply, setReply] = useState<string>('');
-  const [items, setItems] = useState<RestaurantWithStatus[]>([]);
-  
-  useEffect(() => {
-    const onPayload = (e: Event) => {
-      const detail = (e as CustomEvent<{ reply: string; items: PlaceDetail[] }>).detail;
-      if (!detail) return;
-      setReply(detail.reply || '');
-      setItems(detail.items.map(toRestaurantWithStatus));
-    };
-    window.addEventListener('recommend:payload', onPayload);
-    return () => window.removeEventListener('recommend:payload', onPayload);
-  }, []);
->>>>>>> d94d86b0
-
+  }, [selectedRestaurantId, list.length]); // ✅ [병합해결] 데이터 소스 통합 후 의존성 정리
+
+  /* =========================
+   * 렌더
+   * ========================= */
   return (
     <div className={styles.panelContent}>
       {/* 헤더 */}
@@ -202,54 +179,65 @@
       </div>
 
       {/* 패널 바디 */}
-<<<<<<< HEAD
-      <div className={styles.panelBody} ref={panelBodyRef}>{/* ✅ [추가] ref 부착 */}
-        {renderRecommendations()}
-=======
-      <div className={styles.panelBody}>
-        {/* 추천 결과 */}
-        {/* {renderRecommendations()} */}
-      <div className={styles.panelBody}>
+      <div className={styles.panelBody} ref={panelBodyRef}>
+        {/* 이벤트 메시지(reply) 노출 */}
         {reply && (
           <div className={styles.resultsHeader}>
             <span>{reply}</span>
           </div>
         )}
 
-        {items.length > 0 ? (
-          <div className={styles.restaurantCards}>
-            {items.map((r) => (
-              <div key={r.placeId} className={styles.searchItem}>
-                <RestaurantCard
-                  data={r}                         // ✅ RestaurantWithStatus 전달
-                  className={styles.restaurantCard}
-                  actions={
-                    userId && roomCode ? (
-                      <ActionButtons
-                        userId={userId}
-                        placeId={r.placeId}
-                        showFavoriteButton
-                        showCandidateButton
-                        onStateChange={() => {}}
-                        roomCode={roomCode}
+        {/* 결과 */}
+        {list && list.length > 0 ? (
+          <div className={styles.resultsContainer}>
+            {!reply && (
+              <div className={styles.resultsHeader}>
+                <span>추천 맛집 ({list.length}개)</span>
+              </div>
+            )}
+            <div className={styles.restaurantCards}>
+              {list.map((r) => {
+                const selected = String(selectedRestaurantId) === String(r.placeId);
+                return (
+                  <div
+                    key={r.placeId}
+                    className={styles.restaurantCard}
+                    data-place-id={r.placeId}
+                    style={selected ? selectedStyle : undefined}
+                    onClick={() => setSelectedRestaurantId(String(r.placeId))}
+                  >
+                    {selected && <div style={gradientGlowStyle} aria-hidden />}{/* 추천은 글로우 유지 */}
+                    <div style={{ position: 'relative', zIndex: 1 }}>
+                      <RestaurantCard
+                        data={r}
+                        className={styles.restaurantCard}
+                        actions={
+                          userId ? (
+                            <ActionButtons
+                              userId={userId}
+                              placeId={r.placeId}
+                              showFavoriteButton
+                              showCandidateButton
+                              onStateChange={handleStateChange}
+                              roomCode={roomCode}
+                            />
+                          ) : null
+                        }
                       />
-                    ) : null
-                  }
-                />
-              </div>
-            ))}
+                    </div>
+                  </div>
+                );
+              })}
+            </div>
           </div>
         ) : (
           <div className={styles.emptyState}>
             <p>{EMPTY_MESSAGES.recommend}</p>
           </div>
         )}
->>>>>>> d94d86b0
       </div>
     </div>
   );
-    </div>
-  );
 };
 
 export default RecommendPanel;