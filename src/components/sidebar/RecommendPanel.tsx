/**
 * RecommendPanel.tsx
 *
 * 추천 패널 컴포넌트
 *
 * 기능:
 * - AI 추천 맛집 표시
 * - 추천 결과 필터링
 * - 로딩 및 에러 상태 처리
 */

import React, { useEffect, useState } from 'react';
import { EMPTY_MESSAGES, PANEL_CONFIGS } from '../../constants/sidebar'; // LOADING_MESSAGES 추후 사용
import RestaurantCard from '../ui/RestaurantCard';
import ActionButtons from '../ui/ActionButtons';
import type { PlaceDetail, RestaurantWithStatus } from '../../types';
import styles from './SidebarPanels.module.css';
<<<<<<< HEAD
=======
// import { useRecommendations } from '../../hooks/useRecommendations'; 
// 임시로 search 사용. 추후 생성해야 함
import { useSidebar } from '../../stores/SidebarContext';
import type { MapCenter } from '../../types';

const DEFAULT_CENTER: MapCenter = {
  lat: 37.5002, // 역삼역 위도
  lng: 127.0364 // 역삼역 경도
};
>>>>>>> c691a870

const toRestaurantWithStatus = (p: PlaceDetail): RestaurantWithStatus => ({
  placeId: p.placeId,
  name: p.placeName,
  category: p.categoryDetail || '',
  location: {
    address: p.address || '',
    roadAddress: p.roadAddress || '',
    lat: p.y != null ? Number(p.y) : 0,  // 문자열 → 숫자 변환
    lng: p.x != null ? Number(p.x) : 0,
  },
  phone: p.phone || '',
  menu: p.menu || [],
  mood: p.mood || [],
  feature: p.feature || [],
  place_url: p.kakaoUrl,

  // ✅ RestaurantCard가 요구하는 상태 필드 기본값
  isFavorite: false,
  isCandidate: false,
  isVoted: false,
  voteCount: 0,
});

<<<<<<< HEAD
interface Props { userId: number; roomCode?: string }
=======
const RecommendPanel: React.FC<RecommendPanelProps> = ({ userId, center }) => {
  // SidebarContext에서 검색 결과와 함수들 가져오기
  const { 
    searchResults,
    performSearch,
    setSelectedRestaurantId, // ✅ [추가] 카드 클릭 시 선택 핀 지정
  } = useSidebar();
>>>>>>> c691a870

const RecommendPanel: React.FC<Props> = ({ userId, roomCode }) => {
  // 🆕 이전 응답 유지 → 새 payload가 올 때만 갱신
  const [reply, setReply] = useState<string>('');
  const [items, setItems] = useState<RestaurantWithStatus[]>([]);
  
  useEffect(() => {
    const onPayload = (e: Event) => {
      const detail = (e as CustomEvent<{ reply: string; items: PlaceDetail[] }>).detail;
      if (!detail) return;
      setReply(detail.reply || '');
      setItems(detail.items.map(toRestaurantWithStatus));
    };
    window.addEventListener('recommend:payload', onPayload);
    return () => window.removeEventListener('recommend:payload', onPayload);
  }, []);

<<<<<<< HEAD
  return (
    <div className={styles.panelContent}>
      {/* 헤더 */}
      <div className={styles.panelHeader}>
        <div className={styles.panelTitle}>
          <div className={styles.titleContainer}>
            <h2 className={styles.titleText}>{PANEL_CONFIGS.recommend.title}</h2>
          </div>
        </div>
      </div>

      <div className={styles.panelBody}>
        {reply && (
          <div className={styles.resultsHeader}>
            <span>{reply}</span>
          </div>
        )}

        {items.length > 0 ? (
          <div className={styles.restaurantCards}>
            {items.map((r) => (
              <div key={r.placeId} className={styles.searchItem}>
                <RestaurantCard
                  data={r}                         // ✅ RestaurantWithStatus 전달
                  className={styles.restaurantCard}
                  actions={
                    userId && roomCode ? (
                      <ActionButtons
                        userId={userId}
                        placeId={r.placeId}
                        showFavoriteButton
                        showCandidateButton
                        onStateChange={() => {}}
                        roomCode={roomCode}
                      />
                    ) : null
                  }
                />
              </div>
            ))}
          </div>
        ) : (
          <div className={styles.emptyState}>
            <p>{EMPTY_MESSAGES.recommend}</p>
          </div>
        )}
=======
  const handleStateChange = useCallback(async () => {
    try {
      // 검색 결과를 다시 가져와서 상태 정보 업데이트
      if (center) {
        const searchCenter = center || DEFAULT_CENTER;
        await performSearch({
          query: '',
          location: `${searchCenter.lat},${searchCenter.lng}`,
          limit: 10
        });
      }
    } catch (error) {
      console.error('추천 데이터 새로고침 중 오류 발생:', error);
    }
  }, [center, performSearch]);

  // 추천 결과 렌더링
  const renderRecommendations = () => {
    if (!searchResults || searchResults.length === 0) {
      return (
        <div className={styles.emptyState}>
          <p>{EMPTY_MESSAGES.recommend}</p>
        </div>
      );
    }
    return (
      <div className={styles.resultsContainer}>
        <div className={styles.resultsHeader}>
          <span>추천 맛집 ({searchResults.length}개)</span>
        </div>
        <div className={styles.restaurantCards}>
          {searchResults.map((restaurant) => (
            // ✅ [추가] 카드 클릭 시 해당 식당으로 지도 포커스 이동
            <div
              key={restaurant.placeId}
              className={styles.restaurantCard}
              onClick={() => setSelectedRestaurantId(String(restaurant.placeId))} // ✅ [추가]
            >
              <RestaurantCard
                data={restaurant}
                className={styles.restaurantCard}
                actions={
                  <ActionButtons
                    userId={userId}
                    placeId={restaurant.placeId}
                    showFavoriteButton
                    showCandidateButton
                    onStateChange={handleStateChange}
                  />
                }
              />
            </div>
          ))}
        </div>
      </div>
    );
  };

  return (
    <div className={styles.panelContent}>
      {/* 헤더 */}
      <div className={styles.panelHeader}>
        <div className={styles.panelTitle}>
          <div className={styles.titleContainer}>
            <h2 className={styles.titleText}>{PANEL_CONFIGS.recommend.title}</h2>
          </div>
        </div>
      </div>

      {/* 패널 바디 */}
      <div className={styles.panelBody}>
        {/* 추천 결과 */}
        {renderRecommendations()}
>>>>>>> c691a870
      </div>
    </div>
  );
};

export default RecommendPanel;<|MERGE_RESOLUTION|>--- conflicted
+++ resolved
@@ -15,28 +15,16 @@
 import ActionButtons from '../ui/ActionButtons';
 import type { PlaceDetail, RestaurantWithStatus } from '../../types';
 import styles from './SidebarPanels.module.css';
-<<<<<<< HEAD
-=======
-// import { useRecommendations } from '../../hooks/useRecommendations'; 
-// 임시로 search 사용. 추후 생성해야 함
-import { useSidebar } from '../../stores/SidebarContext';
-import type { MapCenter } from '../../types';
-
-const DEFAULT_CENTER: MapCenter = {
-  lat: 37.5002, // 역삼역 위도
-  lng: 127.0364 // 역삼역 경도
-};
->>>>>>> c691a870
 
 const toRestaurantWithStatus = (p: PlaceDetail): RestaurantWithStatus => ({
-  placeId: p.placeId,
-  name: p.placeName,
+  placeId: p.id,
+  name: p.name,
   category: p.categoryDetail || '',
   location: {
     address: p.address || '',
     roadAddress: p.roadAddress || '',
-    lat: p.y != null ? Number(p.y) : 0,  // 문자열 → 숫자 변환
-    lng: p.x != null ? Number(p.x) : 0,
+    lat: p.lat,
+    lng: p.lng,
   },
   phone: p.phone || '',
   menu: p.menu || [],
@@ -51,17 +39,7 @@
   voteCount: 0,
 });
 
-<<<<<<< HEAD
 interface Props { userId: number; roomCode?: string }
-=======
-const RecommendPanel: React.FC<RecommendPanelProps> = ({ userId, center }) => {
-  // SidebarContext에서 검색 결과와 함수들 가져오기
-  const { 
-    searchResults,
-    performSearch,
-    setSelectedRestaurantId, // ✅ [추가] 카드 클릭 시 선택 핀 지정
-  } = useSidebar();
->>>>>>> c691a870
 
 const RecommendPanel: React.FC<Props> = ({ userId, roomCode }) => {
   // 🆕 이전 응답 유지 → 새 payload가 올 때만 갱신
@@ -79,7 +57,6 @@
     return () => window.removeEventListener('recommend:payload', onPayload);
   }, []);
 
-<<<<<<< HEAD
   return (
     <div className={styles.panelContent}>
       {/* 헤더 */}
@@ -91,6 +68,10 @@
         </div>
       </div>
 
+      {/* 패널 바디 */}
+      <div className={styles.panelBody}>
+        {/* 추천 결과 */}
+        {/* {renderRecommendations()} */}
       <div className={styles.panelBody}>
         {reply && (
           <div className={styles.resultsHeader}>
@@ -126,82 +107,9 @@
             <p>{EMPTY_MESSAGES.recommend}</p>
           </div>
         )}
-=======
-  const handleStateChange = useCallback(async () => {
-    try {
-      // 검색 결과를 다시 가져와서 상태 정보 업데이트
-      if (center) {
-        const searchCenter = center || DEFAULT_CENTER;
-        await performSearch({
-          query: '',
-          location: `${searchCenter.lat},${searchCenter.lng}`,
-          limit: 10
-        });
-      }
-    } catch (error) {
-      console.error('추천 데이터 새로고침 중 오류 발생:', error);
-    }
-  }, [center, performSearch]);
-
-  // 추천 결과 렌더링
-  const renderRecommendations = () => {
-    if (!searchResults || searchResults.length === 0) {
-      return (
-        <div className={styles.emptyState}>
-          <p>{EMPTY_MESSAGES.recommend}</p>
-        </div>
-      );
-    }
-    return (
-      <div className={styles.resultsContainer}>
-        <div className={styles.resultsHeader}>
-          <span>추천 맛집 ({searchResults.length}개)</span>
-        </div>
-        <div className={styles.restaurantCards}>
-          {searchResults.map((restaurant) => (
-            // ✅ [추가] 카드 클릭 시 해당 식당으로 지도 포커스 이동
-            <div
-              key={restaurant.placeId}
-              className={styles.restaurantCard}
-              onClick={() => setSelectedRestaurantId(String(restaurant.placeId))} // ✅ [추가]
-            >
-              <RestaurantCard
-                data={restaurant}
-                className={styles.restaurantCard}
-                actions={
-                  <ActionButtons
-                    userId={userId}
-                    placeId={restaurant.placeId}
-                    showFavoriteButton
-                    showCandidateButton
-                    onStateChange={handleStateChange}
-                  />
-                }
-              />
-            </div>
-          ))}
-        </div>
       </div>
-    );
-  };
-
-  return (
-    <div className={styles.panelContent}>
-      {/* 헤더 */}
-      <div className={styles.panelHeader}>
-        <div className={styles.panelTitle}>
-          <div className={styles.titleContainer}>
-            <h2 className={styles.titleText}>{PANEL_CONFIGS.recommend.title}</h2>
-          </div>
-        </div>
-      </div>
-
-      {/* 패널 바디 */}
-      <div className={styles.panelBody}>
-        {/* 추천 결과 */}
-        {renderRecommendations()}
->>>>>>> c691a870
-      </div>
+    </div>
+  );
     </div>
   );
 };
