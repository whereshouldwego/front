/**
 * RestaurantCard.tsx
 *
 * 레스토랑 카드 컴포넌트
 *
 * 기능:
 * - 레스토랑 정보 표시
 * - 클릭 이벤트 처리
 * - 반응형 디자인
 * - 액션 버튼 지원
 */

import React from 'react';
import type { Restaurant, RestaurantWithStatus } from '../../types';
import styles from './RestaurantCard.module.css';

interface Props {
  data: Restaurant | RestaurantWithStatus;
  className?: string;
  actions?: React.ReactNode;
}

const RestaurantCard: React.FC<Props> = ({ data, className, actions }) => {
  // const hasStatus = 'isFavorite' in data;

  const getSecondCategory = (category: string | null | undefined): string => {
    if (!category) return '';
    const parts = category.split(' > ');
    return parts.length >= 2 ? parts[1] : category;
  };

  const featureTags = data.feature ? data.feature.slice(0, 3) : []; // 특징 태그 3개까지
  const menuPreview = data.menu ? data.menu.slice(0, 2) : []; // 메뉴 2개까지
  const moodTags = data.mood ? data.mood.slice(0, 2) : []; // 분위기 2개까지

  return (
    <div className={`${styles.restaurantCard} ${className || ''}`}>
      <div className={styles.header}>
        <h3 className={styles.name}>{data.name}</h3>
<<<<<<< HEAD
        <span className={styles.category}>{getSecondCategory(data.category || '')}</span>
=======
        {data.category && (
          <span className={styles.category}>{getSecondCategory(data.category)}</span>
        )}
>>>>>>> c691a870
      </div>
    
      <div className={styles.details}>
        <div className={styles.infoRow}>
          <span className={styles.infoLabel}>주소</span>
          <span className={styles.address}>
            {data.location.roadAddress || data.location.address || ''}
          </span>
        </div>
      
      {data.phone && (
        <div className={styles.infoRow}>
          <span className={styles.infoLabel}>연락처</span>
          <span className={styles.phone}>{data.phone}</span>
        </div>
      )}
        
        {menuPreview.length > 0 && (
          <div className={styles.menuPreview}>
            <span className={styles.menuLabel}>주요 메뉴</span>
            <span className={styles.menuList}>
              {menuPreview.join('  ')}
            </span>
          </div>
        )}
        
        {moodTags.length > 0 && (
          <div className={styles.tags}>
            <span className={styles.moodLabel}>분위기</span>
            <div className={styles.tagValues}>
              {moodTags.map((tag, idx) => (
                <span key={idx} className={styles.moodValue}>#{tag}</span>
              ))}
            </div>
          </div>
        )}
        
        {featureTags.length > 0 && (
          <div className={styles.tags}>
            <span className={styles.featureLabel}>특징</span>
            <div className={styles.tagValues}>
              {featureTags.map((tag, idx) => (
                <span key={idx} className={styles.featureValue}>#{tag}</span>
              ))}
            </div>
          </div>
        )}

        {data.place_url && (
          <div className={styles.placeUrl}>
            <a href={data.place_url} target="_blank" rel="noopener noreferrer">
              카카오맵으로 이동
            </a>
          </div>
        )}
        {'voteCount' in data && data.voteCount !== undefined && (
          <div className={styles.voteCountDisplay}>
            총 {data.voteCount}표
          </div>
        )}

      </div>
      {actions && <div className={styles.actions}>{actions}</div>}
    </div>
  );
};

export default RestaurantCard; <|MERGE_RESOLUTION|>--- conflicted
+++ resolved
@@ -37,13 +37,7 @@
     <div className={`${styles.restaurantCard} ${className || ''}`}>
       <div className={styles.header}>
         <h3 className={styles.name}>{data.name}</h3>
-<<<<<<< HEAD
         <span className={styles.category}>{getSecondCategory(data.category || '')}</span>
-=======
-        {data.category && (
-          <span className={styles.category}>{getSecondCategory(data.category)}</span>
-        )}
->>>>>>> c691a870
       </div>
     
       <div className={styles.details}>
