/**
 * AppContainer.tsx
 *
 * 앱 메인 컨테이너 컴포넌트
 *
 * 기능:
 * - 전체 앱 라우팅 관리
 * - 전체 앱 레이아웃 관리
 * - 사이드바와 메인 콘텐츠 영역 구성
<<<<<<< HEAD
 * - 지도와 오버레이 통합
=======
 * - 지도와 채팅 섹션 통합
 * - 사용자 프로필 및 위치 관리
 * - 현위치 검색 기능 지원
>>>>>>> f520141d
 *
 * 구조:
 * - 사이드바 (왼쪽)
 * - 메인 콘텐츠 영역 (지도 + 오버레이)
 * - 채팅 섹션 (오른쪽)
 *
 * 상태 관리:
 * - 사용자 프로필 정보
 * - 지도 마커 데이터
 * - 현위치 검색 버튼 표시 상태
 * - 이벤트 핸들러들
 */

import React, { useMemo, useState } from 'react';
import { BrowserRouter as Router, Routes, Route } from 'react-router-dom';
import { ChatProvider } from '../../stores/ChatContext';
import { SidebarProvider, useSidebar } from '../../stores/SidebarContext';
import { WebSocketProvider, useWebSocket } from '../../stores/WebSocketContext';
import { restaurantData } from '../../data/restaurantData';
import type { MapEventHandlers, MapMarker, UserProfile } from '../../types';
import ChatSection from '../chat/ChatSection';
import MapContainer from '../map/MapContainer';
import MapOverlay from '../map/MapOverlay';
import { Sidebar } from '../sidebar';
import InitialScreen from '../initial/InitialScreen';
import RoomPage from '../room/RoomPage';

// 메인 서비스 컴포넌트 (기존 MainContent)
const MainService: React.FC<{ roomId?: string }> = ({ roomId }) => {
  const { searchResults, recommendations, favorites, votes, performSearch } = useSidebar();
  const { otherUsersCursors } = useWebSocket();
  
  // 현위치 검색 버튼 표시 상태
  const [showCurrentLocationButton, setShowCurrentLocationButton] = useState(false);
  const [lastSearchCenter, setLastSearchCenter] = useState<MapCenter | null>(null);
  
  
  // 동적 사용자 프로필 예시
  const [users, setUsers] = useState<UserProfile[]>([
    {
      id: 'me',
      name: '나',
      location: '강남역',
      avatarColor: '#FF6B6B',
      isCurrentUser: true
    },
    {
      id: 'yoon',
      name: '윤',
      location: '홍대입구역',
      avatarColor: '#4ECDC4'
    },
    {
      id: 'yekyung',
      name: '예',
      location: '고속버스터미널',
      avatarColor: '#45B7D1'
    },
    {
      id: 'kyuback',
      name: '규',
      location: '합정역',
      avatarColor: '#96CEB4'
    }
  ]);

  // 현재 활성 패널에 따른 마커 데이터 생성
  const mapMarkers = useMemo((): MapMarker[] => {
    let restaurants = restaurantData.search || [];
    
    // 활성 패널에 따른 데이터 선택
    if (searchResults.length > 0) {
      restaurants = searchResults;
    } else if (recommendations.length > 0) {
      restaurants = recommendations;
    } else if (favorites.length > 0) {
      restaurants = favorites;
    } else if (votes.length > 0) {
      restaurants = votes;
    }

    return restaurants.map(restaurant => ({
      id: restaurant.id,
      position: {
        lat: restaurant.location.lat,
        lng: restaurant.location.lng
      },
      title: restaurant.name,
      category: restaurant.category,
      restaurant: restaurant
    }));
  }, [searchResults, recommendations, favorites, votes]);


  // 이벤트 핸들러들
  const handleAuroraToggle = (isActive: boolean) => {
    console.log('Aurora 버튼 상태:', isActive);
    console.log('현재 방 ID:', roomId);
  };

  const handleDepartureSubmit = (location: string) => {
    console.log('출발지 설정:', location);
    console.log('현재 방 ID:', roomId);
    // 사용자 위치 업데이트
    setUsers(prev => prev.map(user => 
      user.isCurrentUser 
        ? { ...user, location } 
        : user
    ));
  };

  const handleUserProfileClick = (userId: string) => {
    console.log('사용자 프로필 클릭:', userId);
    console.log('현재 방 ID:', roomId);
  };

  const handleRestaurantClick = (restaurantId: string) => {
    console.log('레스토랑 클릭:', restaurantId);
    console.log('현재 방 ID:', roomId);
  };


  // 지도 이동 시 버튼 표시 로직
  const handleMapMoved = (center: MapCenter) => {
    console.log('지도 이동:', center);
    
    // 지도가 이동했고, 이전 검색 위치와 충분히 다르면 버튼 표시
    const threshold = 0.001; // 약 100m 정도의 거리
    
    if (!lastSearchCenter || 
        Math.abs(center.lat - lastSearchCenter.lat) > threshold || 
        Math.abs(center.lng - lastSearchCenter.lng) > threshold) {
      setShowCurrentLocationButton(true);
    }
  };

  // 현위치 검색 실행
  const handleCurrentLocationSearch = async (center: MapCenter) => {
    console.log('현위치 검색 실행:', center, '방 ID:', roomId);
    
    try {
      // 검색 실행 - 현재 지도 중심점 기반으로 검색
      await performSearch({
        query: '', // 빈 쿼리로 위치 기반 검색
        location: `${center.lat},${center.lng}`, // 위도,경도 형태로 전달
        category: '', // 모든 카테고리
        limit: 20 // 충분한 결과 수
      });
      
      // 검색 완료 후 버튼 숨기기 및 위치 저장
      setShowCurrentLocationButton(false);
      setLastSearchCenter(center);
      
      // 성공 피드백
      console.log('✅ 현위치 검색 완료');
      
    } catch (error) {
      console.error('❌ 현위치 검색 실패:', error);
      
      // 에러 시에도 버튼 숨기기 (사용자 혼란 방지)
      setShowCurrentLocationButton(false);
      
      // 사용자에게 에러 피드백 제공 (옵션)
      // alert('현위치 검색에 실패했습니다. 다시 시도해주세요.');
    }
  };

  // 지도 이벤트 핸들러
  const mapEventHandlers: MapEventHandlers = {
    onMapClick: (lat: number, lng: number) => {
      console.log('지도 클릭:', lat, lng);
      console.log('현재 방 ID:', roomId);
    },
    onMarkerClick: (markerId: string) => {
      console.log('마커 클릭:', markerId);
      handleRestaurantClick(markerId);
    },
    onMapDragEnd: (center) => {
      console.log('지도 드래그 종료:', center);
    },
    onMapZoomChanged: (level: number) => {
      console.log('지도 줌 변경:', level);
    }
  };

  return (
    <div 
      className="bg-gray-100 relative overflow-hidden"
      id="main-content"
      style={{ 
        position: 'fixed',
        top: 0,
        left: 0,
        right: 0,
        bottom: 0,
        width: '100vw',
        height: '100vh'
      }}
    >
      <MapContainer
        markers={mapMarkers}
        eventHandlers={mapEventHandlers}
        onMapMoved={handleMapMoved}
      />
      <MapOverlay
        users={users}
        onDepartureSubmit={handleDepartureSubmit}
        onUserProfileClick={handleUserProfileClick}
        onCurrentLocationSearch={handleCurrentLocationSearch}
        showCurrentLocationButton={showCurrentLocationButton}
      />
      <ChatSection
        onAuroraToggle={handleAuroraToggle}
      />

      {/* 다른 사용자 커서 렌더링 */}
      {[...otherUsersCursors.entries()].map(([userId, cursor]) => (
        <div
          key={userId}
          style={{
            position: 'absolute',
            left: cursor.x,
            top: cursor.y,
            width: '20px',
            height: '20px',
            backgroundColor: 'red',
            borderRadius: '50%',
            pointerEvents: 'none',
            zIndex: 9999,
            transform: 'translate(-50%, -50%)',
          }}
        />
      ))}
    </div>
  );
};


// 앱 컨테이너 컴포넌트
const MainPage: React.FC = () => {
  const handleSidebarExpandedChange = (expanded: boolean) => {
    console.log('Sidebar expanded:', expanded);
  };

  return (
    <div className="relative">
      {/* 배경으로 서비스 화면 */}
      <div className="fixed inset-0">
        <WebSocketProvider>
          <SidebarProvider>
            <ChatProvider>
              <div className="h-screen relative">
                <div className="absolute inset-0">
                  <div id="sidebar-container">
                  <Sidebar 
                    onExpandedChange={handleSidebarExpandedChange}
                  />
                  </div>
                  <MainService roomId="DEMO01" />
                </div>
              </div>
            </ChatProvider>
          </SidebarProvider>
        </WebSocketProvider>
      </div>
      {/* 오버레이로 초기 화면 */}
      <InitialScreen />
    </div>
  );
};

// 404 페이지 컴포넌트
const NotFoundPage: React.FC = () => {
  return (
    <div className="flex items-center justify-center min-h-screen">
      <div className="text-center">
        <h2 className="text-2xl font-bold mb-4">페이지를 찾을 수 없습니다</h2>
        <a href="/" className="px-4 py-2 bg-blue-500 text-white rounded hover:bg-blue-600">
          메인으로 돌아가기
        </a>
      </div>
    </div>
  );
};

// 앱 컨테이너 메인 컴포넌트 - 라우팅 포함
const AppContainer: React.FC = () => {
  return (
    <Router>
      <div className="App">
        <Routes>
          {/* 메인 페이지 - 방 생성/참여 선택 */}
          <Route path="/" element={<MainPage />} />
          
          {/* 방 페이지 - 실제 서비스 */}
          <Route path="/rooms/:roomCode" element={<RoomPage />} />
          
          {/* 404 페이지 */}
          <Route path="*" element={<NotFoundPage />} />
        </Routes>
      </div>
    </Router>
  );
};

export default AppContainer; <|MERGE_RESOLUTION|>--- conflicted
+++ resolved
@@ -7,13 +7,8 @@
  * - 전체 앱 라우팅 관리
  * - 전체 앱 레이아웃 관리
  * - 사이드바와 메인 콘텐츠 영역 구성
-<<<<<<< HEAD
- * - 지도와 오버레이 통합
-=======
  * - 지도와 채팅 섹션 통합
  * - 사용자 프로필 및 위치 관리
- * - 현위치 검색 기능 지원
->>>>>>> f520141d
  *
  * 구조:
  * - 사이드바 (왼쪽)
@@ -28,18 +23,18 @@
  */
 
 import React, { useMemo, useState } from 'react';
-import { BrowserRouter as Router, Routes, Route } from 'react-router-dom';
+import { Route, BrowserRouter as Router, Routes } from 'react-router-dom';
+import { restaurantData } from '../../data/restaurantData';
 import { ChatProvider } from '../../stores/ChatContext';
 import { SidebarProvider, useSidebar } from '../../stores/SidebarContext';
 import { WebSocketProvider, useWebSocket } from '../../stores/WebSocketContext';
-import { restaurantData } from '../../data/restaurantData';
-import type { MapEventHandlers, MapMarker, UserProfile } from '../../types';
+import type { MapCenter, MapEventHandlers, MapMarker, UserProfile } from '../../types';
 import ChatSection from '../chat/ChatSection';
+import InitialScreen from '../initial/InitialScreen';
 import MapContainer from '../map/MapContainer';
 import MapOverlay from '../map/MapOverlay';
+import RoomPage from '../room/RoomPage';
 import { Sidebar } from '../sidebar';
-import InitialScreen from '../initial/InitialScreen';
-import RoomPage from '../room/RoomPage';
 
 // 메인 서비스 컴포넌트 (기존 MainContent)
 const MainService: React.FC<{ roomId?: string }> = ({ roomId }) => {
@@ -49,7 +44,10 @@
   // 현위치 검색 버튼 표시 상태
   const [showCurrentLocationButton, setShowCurrentLocationButton] = useState(false);
   const [lastSearchCenter, setLastSearchCenter] = useState<MapCenter | null>(null);
-  
+  const [currentMapCenter, setCurrentMapCenter] = useState<MapCenter>({
+    lat: 37.5002,
+    lng: 127.0364
+  });
   
   // 동적 사용자 프로필 예시
   const [users, setUsers] = useState<UserProfile[]>([
@@ -130,15 +128,11 @@
     console.log('현재 방 ID:', roomId);
   };
 
-  const handleRestaurantClick = (restaurantId: string) => {
-    console.log('레스토랑 클릭:', restaurantId);
-    console.log('현재 방 ID:', roomId);
-  };
-
 
   // 지도 이동 시 버튼 표시 로직
   const handleMapMoved = (center: MapCenter) => {
     console.log('지도 이동:', center);
+    setCurrentMapCenter(center);
     
     // 지도가 이동했고, 이전 검색 위치와 충분히 다르면 버튼 표시
     const threshold = 0.001; // 약 100m 정도의 거리
@@ -197,6 +191,11 @@
     onMapZoomChanged: (level: number) => {
       console.log('지도 줌 변경:', level);
     }
+  };
+
+  const handleRestaurantClick = (restaurantId: string) => {
+    console.log('레스토랑 클릭:', restaurantId);
+    console.log('현재 방 ID:', roomId);
   };
 
   return (
@@ -224,6 +223,7 @@
         onUserProfileClick={handleUserProfileClick}
         onCurrentLocationSearch={handleCurrentLocationSearch}
         showCurrentLocationButton={showCurrentLocationButton}
+        currentMapCenter={currentMapCenter}
       />
       <ChatSection
         onAuroraToggle={handleAuroraToggle}
@@ -319,4 +319,4 @@
   );
 };
 
-export default AppContainer; +export default AppContainer;