/**
 * useCandidates
 * - /candidate/history/{roomCode}를 가져와
 *   candidate 카드와 voteCount 표시를 바로 사용
 */
import { useCallback, useEffect, useRef, useState } from 'react';
import { useCandidateOptimisticStore } from '../stores/CandidateOptimisticStore';
import { candidateAPI } from '../lib/api';
import type { RestaurantWithStatus } from '../types';
import { useRestaurantStore } from '../stores/RestaurantStore';
import { CandidateClient, candidateToRestaurant } from '../stores/CandidateClient';

export function useCandidates(roomCode: string | undefined) {
  const [items, setItems] = useState<RestaurantWithStatus[]>([]);
  const [loading, setLoading] = useState(false);
  const [error, setError] = useState<string | null>(null);
  const initializedRef = useRef(false);
  // zustand 전역 store 사용
  const optimisticItems = useCandidateOptimisticStore((s) => s.optimisticItems);
  const setOptimisticItems = useCandidateOptimisticStore((s) => s.setOptimisticItems);

  const { isFavorited, isVoted } = useRestaurantStore();

  const refresh = useCallback(async () => {
    if (!roomCode) return;
    setLoading(true);
    setError(null);
    try {
      const res = await candidateAPI.history(roomCode);
      if (res.success) {
        const voteCounts: Record<number, number> = {};
        const votedSet = new Set<number>();
        const candidateIds = new Set<number>();
        res.data.forEach(item => {
          const placeId = item.place.id;                   // placeId → id
          candidateIds.add(placeId);
          voteCounts[placeId] = item.voteCount;
          const currentUserId = Number(localStorage.getItem('userId') || '');
          if (item.votedUserIds && item.votedUserIds.includes(currentUserId)) {
            votedSet.add(placeId);
          }
        });
        useRestaurantStore.setState({
          candidates: candidateIds,
          voteCounts,
          votedRestaurants: votedSet
        });
<<<<<<< HEAD
        const enrichedItems: RestaurantWithStatus[] = res.data.map(item => ({
          ...placeDetailToRestaurant(item.place),
          isFavorite: isFavorited(item.place.placeId),
          isCandidate: true,
          isVoted: votedSet.has(item.place.placeId),
          voteCount: item.voteCount
        }));
  setItems(enrichedItems);
  setOptimisticItems(null); // 서버 데이터 오면 낙관적 상태 초기화
=======
        
        // STOMP와 동일한 candidateToRestaurant 함수 사용
        const enrichedItems: RestaurantWithStatus[] = res.data.map(item => {
          console.log('[useCandidates] API 응답 데이터:', item);
          
          // candidateToRestaurant 함수 사용 (STOMP와 동일한 로직)
          const base = candidateToRestaurant(item.place);
          
          return {
            ...base,
            isFavorite: isFavorited(item.place.id),
            isCandidate: true,
            isVoted: votedSet.has(item.place.id),
            voteCount: item.voteCount
          };
        });
        setItems(enrichedItems);
>>>>>>> 382378b1
      } else {
        setError(res.error.message);
      }
    } catch (e: any) {
      setError(e?.message || '후보 목록을 불러오는 중 오류가 발생했습니다.');
    } finally {
      setLoading(false);
    }
  }, [roomCode, isFavorited, isVoted]);

  // roomCode가 바뀔 때만 optimisticItems를 초기화 (전역 store)
  const prevRoomCodeRef = useRef<string | undefined>(undefined);
  useEffect(() => {
    if (!roomCode) return;
    localStorage.setItem('roomCode', roomCode);
    if (prevRoomCodeRef.current !== roomCode) {
      setOptimisticItems(null);
      prevRoomCodeRef.current = roomCode;
    }
    if (!initializedRef.current) {
      CandidateClient.init(roomCode, (list) => {
        setItems(list);
        setLoading(false);
      });
      initializedRef.current = true;
      setLoading(true);
      setTimeout(() => {
        void refresh();
      }, 100);
    } else {
      void refresh();
    }
  }, [roomCode, refresh, setOptimisticItems]);

  return { items, optimisticItems, setOptimisticItems, loading, error, refresh };
}<|MERGE_RESOLUTION|>--- conflicted
+++ resolved
@@ -45,17 +45,6 @@
           voteCounts,
           votedRestaurants: votedSet
         });
-<<<<<<< HEAD
-        const enrichedItems: RestaurantWithStatus[] = res.data.map(item => ({
-          ...placeDetailToRestaurant(item.place),
-          isFavorite: isFavorited(item.place.placeId),
-          isCandidate: true,
-          isVoted: votedSet.has(item.place.placeId),
-          voteCount: item.voteCount
-        }));
-  setItems(enrichedItems);
-  setOptimisticItems(null); // 서버 데이터 오면 낙관적 상태 초기화
-=======
         
         // STOMP와 동일한 candidateToRestaurant 함수 사용
         const enrichedItems: RestaurantWithStatus[] = res.data.map(item => {
@@ -73,7 +62,6 @@
           };
         });
         setItems(enrichedItems);
->>>>>>> 382378b1
       } else {
         setError(res.error.message);
       }
